--- conflicted
+++ resolved
@@ -79,15 +79,8 @@
         .addService(new LoadtestGrpc.LoadtestImplBase() {
           @Override
           public void start(StartRequest request, StreamObserver<StartResponse> responseObserver) {
-<<<<<<< HEAD
             if (!finished.compareAndSet(true, false)) {
               responseObserver.onError(new Exception("A load test is already running!"));
-=======
-            if (requestFuture.isDone()) {
-              responseObserver.onError(
-                  new Exception("Start should only be called once, ignoring this request."));
-              return;
->>>>>>> ad6320cb
             }
             finishedFuture = SettableFuture.create();
             client = function.apply(request);
@@ -123,36 +116,6 @@
         }
       }
     });
-<<<<<<< HEAD
-=======
-
-    StartRequest request = requestFuture.get();
-    log.info("Request received, starting up server.");
-    ListeningExecutorService executor = MoreExecutors.listeningDecorator(
-        Executors.newFixedThreadPool(request.getMaxOutstandingRequests() + 10));
-
-    final RateLimiter rateLimiter = RateLimiter.create(request.getRequestRate());
-    final Semaphore outstandingTestLimiter =
-        new Semaphore(request.getMaxOutstandingRequests(), false);
-    client = loadFunction.apply(request);
-
-    final long toSleep = request.getStartTime().getSeconds() * 1000 - System.currentTimeMillis();
-    if (toSleep > 0) {
-      Thread.sleep(toSleep);
-    }
-
-    stopwatch.start();
-    while (shouldContinue(request)) {
-      outstandingTestLimiter.acquireUninterruptibly();
-      rateLimiter.acquire();
-      executor.submit(client).addListener(outstandingTestLimiter::release, executor);
-    }
-    stopwatch.stop();
-    executor.shutdownNow();
-    finished.set(true);
-    finishedFuture.get();
-    log.info("Load test complete, shutting down.");
->>>>>>> ad6320cb
   }
 
   private static boolean shouldContinue(StartRequest request) {
